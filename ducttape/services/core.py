# Copyright 2014 Confluent Inc.
#
# Licensed under the Apache License, Version 2.0 (the "License");
# you may not use this file except in compliance with the License.
# You may obtain a copy of the License at
#
# http://www.apache.org/licenses/LICENSE-2.0
#
# Unless required by applicable law or agreed to in writing, software
# distributed under the License is distributed on an "AS IS" BASIS,
# WITHOUT WARRANTIES OR CONDITIONS OF ANY KIND, either express or implied.
# See the License for the specific language governing permissions and
# limitations under the License.

from .service import Service
import time, re, json
from ducttape.services.schema_registry_utils import SCHEMA_REGISTRY_DEFAULT_REQUEST_PROPERTIES
from ducttape.services.kafka_rest_utils import KAFKA_REST_DEFAULT_REQUEST_PROPERTIES



class ZookeeperService(Service):
    def __init__(self, cluster, num_nodes):
        super(ZookeeperService, self).__init__(cluster, num_nodes)

    def start(self):
        super(ZookeeperService, self).start()
        config = """
dataDir=/mnt/zookeeper
clientPort=2181
maxClientCnxns=0
initLimit=5
syncLimit=2
quorumListenOnAllIPs=true
"""
        for idx, node in enumerate(self.nodes, 1):
            template_params = { 'idx': idx, 'host': node.account.hostname }
            config += "server.%(idx)d=%(host)s:2888:3888\n" % template_params

        for idx, node in enumerate(self.nodes, 1):
            self.logger.info("Starting ZK node %d on %s", idx, node.account.hostname)
            self._stop_and_clean(node, allow_fail=True)
            node.account.ssh("mkdir -p /mnt/zookeeper")
            node.account.ssh("echo %d > /mnt/zookeeper/myid" % idx)
            node.account.create_file("/mnt/zookeeper.properties", config)
            node.account.ssh("/opt/kafka/bin/zookeeper-server-start.sh /mnt/zookeeper.properties 1>> /mnt/zk.log 2>> /mnt/zk.log &")
            time.sleep(5) # give it some time to start

    def stop(self):
        """If the service left any running processes or data, clean them up."""
        for idx, node in enumerate(self.nodes, 1):
            self.logger.info("Stopping %s node %d on %s" % (type(self).__name__, idx, node.account.hostname))
            self._stop_and_clean(node)
            node.free()

    def _stop_and_clean(self, node, allow_fail=False):
        # This uses Kafka-REST's stop service script because it's better behaved
        # (knows how to wait) and sends SIGTERM instead of
        # zookeeper-stop-server.sh's SIGINT. We don't actually care about clean
        # shutdown here, so it's ok to use the bigger hammer
        node.account.ssh("/opt/kafka-rest/bin/kafka-rest-stop-service zookeeper", allow_fail=allow_fail)
        node.account.ssh("rm -rf /mnt/zookeeper /mnt/zookeeper.properties /mnt/zk.log")

    def connect_setting(self):
        return ','.join([node.account.hostname + ':2181' for node in self.nodes])


class KafkaService(Service):
    def __init__(self, cluster, num_nodes, zk, topics=None):
        super(KafkaService, self).__init__(cluster, num_nodes)
        self.zk = zk
        self.topics = topics

    def start(self):
        super(KafkaService, self).start()

        # Start all nodes in this Kafka service
        for idx, node in enumerate(self.nodes, 1):
            self.logger.info("Starting Kafka node %d on %s", idx, node.account.hostname)
            self._stop_and_clean(node, allow_fail=True)
<<<<<<< HEAD
            self.start_node(node)

            # wait for start up
            time.sleep(5)
=======
            template_params = {
                'broker_id': idx,
                'hostname': node.account.hostname,
                'zk_connect': zk_connect
            }
            config = template % template_params
            node.account.create_file("/mnt/kafka.properties", config)
            node.account.ssh("/opt/kafka/bin/kafka-server-start.sh /mnt/kafka.properties 1>> /mnt/kafka.log 2>> /mnt/kafka.log &")
            time.sleep(5)  # wait for start up
>>>>>>> 166c02dd

        # Create topics if necessary
        if self.topics is not None:
<<<<<<< HEAD
            node = self.nodes[0] # any node is fine here
            for topic, settings in self.topics.items():
=======
            node = self.nodes[0]  # any node is fine here
            for topic,settings in self.topics.items():
>>>>>>> 166c02dd
                if settings is None:
                    settings = {}
                self.logger.info("Creating topic %s with settings %s", topic, settings)
                node.account.ssh(
                    "/opt/kafka/bin/kafka-topics.sh --zookeeper %(zk_connect)s --create "\
                    "--topic %(name)s --partitions %(partitions)d --replication-factor %(replication)d" % {
                        'zk_connect': self.zk.connect_setting(),
                        'name': topic,
                        'partitions': settings.get('partitions', 1),
                        'replication': settings.get('replication-factor', 1)
                    })

    def stop(self):
        """If the service left any running processes or data, clean them up."""
        for idx, node in enumerate(self.nodes, 1):
            self.logger.info("Stopping %s node %d on %s" % (type(self).__name__, idx, node.account.hostname))
            self._stop_and_clean(node, allow_fail=True)
            node.free()

    def _stop_and_clean(self, node, allow_fail=False):
        node.account.ssh("/opt/kafka/bin/kafka-server-stop.sh", allow_fail=allow_fail)
        time.sleep(5)  # the stop script doesn't wait
        node.account.ssh("rm -rf /mnt/kafka-logs /mnt/kafka.properties /mnt/kafka.log")

    def stop_node(self, node, clean_shutdown=True, allow_fail=True):
        node.account.kill_process("kafka", clean_shutdown, allow_fail)

    def start_node(self, node, config=None):
        if config is None:
            template = open('templates/kafka.properties').read()
            template_params = {
                'broker_id': self.idx(node),
                'hostname': node.account.hostname,
                'zk_connect': self.zk.connect_setting()
            }

            config = template % template_params

        node.account.create_file("/mnt/kafka.properties", config)
        node.account.ssh("/opt/kafka/bin/kafka-server-start.sh /mnt/kafka.properties 1>> /mnt/kafka.log 2>> /mnt/kafka.log &")

    def restart_node(self, node, wait_sec=0, clean_shutdown=True):
        self.stop_node(node, clean_shutdown, allow_fail=True)
        time.sleep(wait_sec)
        self.start_node(node)

    def get_leader_node(self, topic, partition=0):
        """ Get the leader replica for the given topic and partition.
        """
        cmd = "/opt/kafka/bin/kafka-run-class.sh kafka.tools.ZooKeeperMainWrapper -server %s " \
              % self.zk.connect_setting()
        cmd += "get /brokers/topics/%s/partitions/%d/state" % (topic, partition)
        self.logger.debug(cmd)

        node = self.nodes[0]
        self.logger.debug("Querying zookeeper to find leader replica for topic %s: \n%s" % (cmd, topic))
        partition_state = None
        for line in node.account.ssh_capture(cmd):
            match = re.match("^({.+})$", line)
            if match is not None:
                partition_state = match.groups()[0]
                break

        if partition_state is None:
            raise Exception("Error finding leader for topic %s and partition %d." % (topic, partition))

        partition_state = json.loads(partition_state)
        leader_idx = int(partition_state["leader"])
        self.logger.info("Leader for topic %s and partition %d is now: %d" % (topic, partition, leader_idx))
        return self.get_node(leader_idx)

    def bootstrap_servers(self):
        return ','.join([node.account.hostname + ":9092" for node in self.nodes])


class KafkaRestService(Service):
    def __init__(self, cluster, num_nodes, zk, kafka, schema_registry=None):
        super(KafkaRestService, self).__init__(cluster, num_nodes)
        self.zk = zk
        self.kafka = kafka
        self.schema_registry = schema_registry
        self.port = 8082

    def start(self):
        super(KafkaRestService, self).start()
        template = open('templates/rest.properties').read()
        zk_connect = self.zk.connect_setting()
        bootstrapServers = self.kafka.bootstrap_servers()
        for idx, node in enumerate(self.nodes, 1):
            self.logger.info("Starting REST node %d on %s", idx, node.account.hostname)
            self._stop_and_clean(node, allow_fail=True)
            template_params = {
                'id': idx,
                'port': self.port,
                'zk_connect': zk_connect,
                'bootstrap_servers': bootstrapServers,
                'schema_registry_url': None
            }

            if self.schema_registry is not None:
                template_params.update({'schema_registry_url': self.schema_registry.url()})

            self.logger.info("Schema registry url for Kafka rest proxy is %s", template_params['schema_registry_url'])
            config = template % template_params
            node.account.create_file("/mnt/rest.properties", config)
            node.account.ssh("/opt/kafka-rest/bin/kafka-rest-start /mnt/rest.properties 1>> /mnt/rest.log 2>> /mnt/rest.log &")

            node.account.wait_for_http_service(self.port, headers=KAFKA_REST_DEFAULT_REQUEST_PROPERTIES)

    def stop(self):
        for idx, node in enumerate(self.nodes,1):
            self.logger.info("Stopping REST node %d on %s", idx, node.account.hostname)
            self._stop_and_clean(node)
            node.free()

    def _stop_and_clean(self, node, allow_fail=False):
        node.account.ssh("/opt/kafka-rest/bin/kafka-rest-stop", allow_fail=allow_fail)
        node.account.ssh("rm -rf /mnt/rest.properties /mnt/rest.log")

    def url(self, idx=1):
        return "http://" + self.get_node(idx).account.hostname + ":" + str(self.port)


class SchemaRegistryService(Service):
    def __init__(self, cluster, num_nodes, zk, kafka):
        super(SchemaRegistryService, self).__init__(cluster, num_nodes)
        self.zk = zk
        self.kafka = kafka
        self.port = 8081

    def start(self):
        super(SchemaRegistryService, self).start()

        template = open('templates/schema-registry.properties').read()
        template_params = {
            'kafkastore_topic': '_schemas',
            'kafkastore_url': self.zk.connect_setting(),
            'rest_port': self.port
        }
        config = template % template_params

        for idx, node in enumerate(self.nodes, 1):
            self.logger.info("Starting Schema Registry node %d on %s", idx, node.account.hostname)
            self._stop_and_clean(node, allow_fail=True)
            self.start_node(node, config)

            # Wait for the server to become live
            # TODO - add KafkaRest headers
            node.account.wait_for_http_service(self.port, headers=SCHEMA_REGISTRY_DEFAULT_REQUEST_PROPERTIES)

    def stop(self):
        """If the service left any running processes or data, clean them up."""
        for idx, node in enumerate(self.nodes, 1):
            self.logger.info("Stopping %s node %d on %s" % (type(self).__name__, idx, node.account.hostname))
            self._stop_and_clean(node, True)
            node.free()

    def _stop_and_clean(self, node, allow_fail=False):
        node.account.ssh("/opt/schema-registry/bin/schema-registry-stop", allow_fail=allow_fail)
        node.account.ssh("rm -rf /mnt/schema-registry.properties /mnt/schema-registry.log")

    def stop_node(self, node, clean_shutdown=True, allow_fail=True):
        node.account.kill_process("schema-registry", clean_shutdown, allow_fail)

    def start_node(self, node, config=None):
        if config is None:
            template = open('templates/schema-registry.properties').read()
            template_params = {
                'kafkastore_topic': '_schemas',
                'kafkastore_url': self.zk.connect_setting(),
                'rest_port': self.port
            }
            config = template % template_params

        node.account.create_file("/mnt/schema-registry.properties", config)
        cmd = "/opt/schema-registry/bin/schema-registry-start /mnt/schema-registry.properties " \
            + "1>> /mnt/schema-registry.log 2>> /mnt/schema-registry.log &"

        node.account.ssh(cmd)

    def restart_node(self, node, wait_sec=0, clean_shutdown=True):
        self.stop_node(node, clean_shutdown, allow_fail=True)
        time.sleep(wait_sec)
        self.start_node(node)

    def get_master_node(self):
        node = self.nodes[0]

        cmd = "/opt/kafka/bin/kafka-run-class.sh kafka.tools.ZooKeeperMainWrapper -server %s get /schema-registry-master" \
              % self.zk.connect_setting()

        host = None
        port_str = None
        self.logger.debug("Querying zookeeper to find current schema registry master: \n%s" % cmd)
        for line in node.account.ssh_capture(cmd):
            match = re.match("^{\"host\":\"(.*)\",\"port\":(\d+),", line)
            if match is not None:
                groups = match.groups()
                host = groups[0]
                port_str = groups[1]
                break

        if host is None:
            raise Exception("Could not find schema registry master.")

        base_url = "%s:%s" % (host, port_str)
        self.logger.debug("schema registry master is %s" % base_url)

        # Return the node with this base_url
        for idx, node in enumerate(self.nodes, 1):
            if self.url(idx).find(base_url) >= 0:
                return self.get_node(idx)

    def url(self, idx=1):
        return "http://" + self.get_node(idx).account.hostname + ":" + str(self.port)


class HDFSService(Service):
    def __init__(self, cluster, num_nodes):
        super(HDFSService, self).__init__(cluster, num_nodes)
        self.master_host = None
        self.slaves = []

    def start(self):
        super(HDFSService, self).start()

        for idx, node in enumerate(self.nodes, 1):
            if idx == 1:
                self.master_host = node.account.hostname

            self.create_hdfs_dirs(node)
            self.distribute_hdfs_confs(node)
            self.logger.info("Stopping HDFS on %s", node.account.hostname)
            self._stop_and_clean_internal(node, allow_fail=True)

            if idx == 1:
                self.format_namenode(node)
                self.start_namenode(node)
            else:
                self.slaves.append(node.account.hostname)
                self.start_datanode(node)
            time.sleep(5)  # wait for start up

    def create_hdfs_dirs(self, node):
        self.logger.info("Creating hdfs directories on %s", node.account.hostname)
        node.account.ssh("mkdir -p /mnt/data")
        node.account.ssh("mkdir -p /mnt/name")
        node.account.ssh("mkdir -p /mnt/logs")

    def distribute_hdfs_confs(self, node):
        self.logger.info("Distributing hdfs confs to %s", node.account.hostname)

        hadoop_env_template = open('templates/hadoop-env.sh').read()
        hadoop_env_params = {'java_home': '/usr/lib/jvm/java-6-oracle'}
        hadoop_env = hadoop_env_template % hadoop_env_params

        core_site_template = open('templates/core-site.xml').read()
        core_site_params = {
            'fs_default_name': "hdfs://" + self.master_host + ":9000"
        }
        core_site = core_site_template % core_site_params

        hdfs_site_template = open('templates/hdfs-site.xml').read()
        hdfs_site_params = {
            'dfs_replication': 1,
            'dfs_name_dir': '/mnt/name',
            'dfs_data_dir': '/mnt/data'
        }
        hdfs_site = hdfs_site_template % hdfs_site_params

        node.account.create_file("/mnt/hadoop-env.sh", hadoop_env)
        node.account.create_file("/mnt/core-site.xml", core_site)
        node.account.create_file("/mnt/hdfs-site.xml", hdfs_site)

    def format_namenode(self, node):
        self.logger.info("Formatting namenode on %s", node.account.hostname)
        node.account.ssh("HADOOP_CONF_DIR=/mnt /opt/hadoop-cdh/bin/hadoop namenode -format")

    def start_namenode(self, node):
        self.logger.info("Starting namenode on %s", node.account.hostname)
        node.account.ssh("HADOOP_LOG_DIR=/mnt/logs /opt/hadoop-cdh/sbin/hadoop-daemon.sh --config /mnt start namenode")

    def start_datanode(self, node):
        self.logger.info("Starting datanode on %s", node.account.hostname)
        node.account.ssh("HADOOP_LOG_DIR=/mnt/logs /opt/hadoop-cdh/sbin/hadoop-daemon.sh --config /mnt start datanode")

    def stop(self):
        for idx, node in enumerate(self.nodes, 1):
            self._stop_and_clean_internal(node)
            node.free()

    def _stop_and_clean_internal(self, node, allow_fail=False):
        self.logger.info("Force cleaning HDFS processes on %s", node.account.hostname)
        pids = list(node.account.ssh_capture("ps ax | grep java | grep -v grep | awk '{print $1}'"))
        for pid in pids:
            node.account.ssh("kill -9 " + pid)
        time.sleep(5)  # the stop script doesn't wait
        self.logger.info("Removing HDFS directories on %s", node.account.hostname)
        node.account.ssh("rm -rf /mnt/data/ /mnt/name/ /mnt/logs")


class HadoopV1Service(HDFSService):
    def __init__(self, cluster, num_nodes):
        super(HadoopV1Service, self).__init__(cluster, num_nodes)

    def start(self):
        super(HadoopV1Service, self).start()
        for idx, node in enumerate(self.nodes, 1):
            self.logger.info("Stopping MRv1 on %s", node.account.hostname)
            self._stop_and_clean(node, allow_fail=True)

            self.distribute_mr1_confs(node)

            if idx == 1:
                self.start_jobtracker(node)
                self.start_jobhistoryserver(node)
            else:
                self.start_tasktracker(node)
            time.sleep(5)

    def distribute_mr1_confs(self, node):
        self.logger.info("Distributing MR1 confs to %s", node.account.hostname)

        mapred_site_template = open('templates/mapred-site.xml').read()

        mapred_site_params = {
            'mapred_job_tracker': self.master_host + ":54311",
            'mapreduce_jobhistory_address': self.master_host + ":10020"
        }

        mapred_site = mapred_site_template % mapred_site_params
        node.account.create_file("/mnt/mapred-site.xml", mapred_site)

        node.account.ssh("cp /opt/hadoop-cdh/etc/hadoop-mapreduce1/hadoop-metrics.properties /mnt")

    def start_jobtracker(self, node):
        self.logger.info("Starting jobtracker on %s", node.account.hostname)
        node.account.ssh("HADOOP_LOG_DIR=/mnt/logs /opt/hadoop-cdh/bin-mapreduce1/hadoop-daemon.sh --config /mnt "
                         "start jobtracker &")

    def start_tasktracker(self, node):
        self.logger.info("Starting tasktracker on %s", node.account.hostname)
        node.account.ssh("HADOOP_LOG_DIR=/mnt/logs /opt/hadoop-cdh/bin-mapreduce1/hadoop-daemon.sh --config /mnt "
                         "start tasktracker &")

    def start_jobhistoryserver(self, node):
        self.logger.info("Starting job history server on %s", node.account.hostname)
        node.account.ssh("HADOOP_MAPRED_LOG_DIR=/mnt/logs /opt/hadoop-cdh/sbin/mr-jobhistory-daemon.sh --config /mnt "
                         "start historyserver &")

    def _stop_and_clean(self, node, allow_fail=False):
        node.account.ssh("HADOOP_LOG_DIR=/mnt/logs /opt/hadoop-cdh/bin-mapreduce1/hadoop-daemon.sh --config /mnt "
                         "stop tasktracker", allow_fail=allow_fail)
        node.account.ssh("HADOOP_LOG_DIR=/mnt/logs /opt/hadoop-cdh/bin-mapreduce1/hadoop-daemon.sh --config /mnt "
                         "stop jobtracker", allow_fail=allow_fail)
        node.account.ssh("HADOOP_MAPRED_LOG_DIR=/mnt/logs /opt/hadoop-cdh/sbin/mr-jobhistory-daemon.sh --config /mnt "
                         "stop historyserver", allow_fail=allow_fail)
        time.sleep(5)  # the stop script doesn't wait
        node.account.ssh("rm -rf /mnt/mapred-site.xml")


class HadoopV2Service(HDFSService):
    def __init__(self, cluster, num_nodes):
        super(HadoopV2Service, self).__init__(cluster, num_nodes)

    def start(self):
        super(HadoopV2Service, self).start()

        for idx, node in enumerate(self.nodes, 1):
            self.logger.info("Stopping YARN on %s", node.account.hostname)
            self._stop_and_clean(node, allow_fail=True)

            self.distribute_yarn_confs(node)

            if idx == 1:
                self.start_resourcemanager(node)
                self.start_jobhistoryserver(node)
            else:
                self.start_nodemanager(node)
            time.sleep(5)
    
    def distribute_yarn_confs(self, node):
        self.logger.info("Distributing YARN confs to %s", node.account.hostname)

        mapred_site_template = open('templates/mapred2-site.xml').read()
        mapred_site_params = {
            'mapreduce_jobhistory_address': self.master_host + ":10020"
        }
        mapred_site = mapred_site_template % mapred_site_params

        yarn_env_template = open('templates/hadoop-env.sh').read()
        yarn_env_params = {
            'java_home': '/usr/lib/jvm/java-6-oracle'
        }
        yarn_env = yarn_env_template % yarn_env_params

        yarn_site_template = open('templates/yarn-site.xml').read()
        yarn_site_params = {
            'yarn_resourcemanager_hostname': self.master_host
        }
        yarn_site = yarn_site_template % yarn_site_params

        node.account.create_file("/mnt/mapred-site.xml", mapred_site)
        node.account.create_file("/mnt/yarn-env.sh", yarn_env)
        node.account.create_file("/mnt/yarn-site.xml", yarn_site)
        node.account.ssh("cp /opt/hadoop-cdh/etc/hadoop-mapreduce1/hadoop-metrics.properties /mnt")

    def start_resourcemanager(self, node):
        self.logger.info("Starting ResourceManager on %s", node.account.hostname)
        node.account.ssh("YARN_LOG_DIR=/mnt/logs /opt/hadoop-cdh/sbin/yarn-daemon.sh --config /mnt "
                         "start resourcemanager &")

    def start_nodemanager(self, node):
        self.logger.info("Starting NodeManager on %s", node.account.hostname)
        node.account.ssh("YARN_LOG_DIR=/mnt/logs /opt/hadoop-cdh/sbin/yarn-daemon.sh --config /mnt "
                         "start nodemanager &")

    def start_jobhistoryserver(self, node):
        self.logger.info("Start job history server on %s", node.account.hostname)
        node.account.ssh("HADOOP_MAPRED_LOG_DIR=/mnt/logs /opt/hadoop-cdh/sbin/mr-jobhistory-daemon.sh --config /mnt "
                         "start historyserver &")

    def _stop_and_clean(self, node, allow_fail=False):
        node.account.ssh("YARN_LOG_DIR=/mnt/logs /opt/hadoop-cdh/sbin/yarn-daemon.sh --config /mnt "
            "stop nodemanager &", allow_fail=allow_fail)
        node.account.ssh("YARN_LOG_DIR=/mnt/logs/opt/hadoop-cdh/sbin/yarn-daemon.sh --config /mnt "
            "stop resourcemanager &", allow_fail=allow_fail)
        node.account.ssh("HADOOP_MAPRED_LOG_DIR=/mnt/logs /opt/hadoop-cdh/sbin/mr-jobhistory-daemon.sh --config /mnt "
                         "stop historyserver", allow_fail=allow_fail)
        time.sleep(5)  # the stop script doesn't wait
        node.account.ssh("rm -rf /mnt/yarn-site.xml /mnt/mapred-site.xml /mnt/yarn-env.sh")
<|MERGE_RESOLUTION|>--- conflicted
+++ resolved
@@ -18,7 +18,6 @@
 from ducttape.services.kafka_rest_utils import KAFKA_REST_DEFAULT_REQUEST_PROPERTIES
 
 
-
 class ZookeeperService(Service):
     def __init__(self, cluster, num_nodes):
         super(ZookeeperService, self).__init__(cluster, num_nodes)
@@ -78,32 +77,15 @@
         for idx, node in enumerate(self.nodes, 1):
             self.logger.info("Starting Kafka node %d on %s", idx, node.account.hostname)
             self._stop_and_clean(node, allow_fail=True)
-<<<<<<< HEAD
             self.start_node(node)
 
             # wait for start up
             time.sleep(5)
-=======
-            template_params = {
-                'broker_id': idx,
-                'hostname': node.account.hostname,
-                'zk_connect': zk_connect
-            }
-            config = template % template_params
-            node.account.create_file("/mnt/kafka.properties", config)
-            node.account.ssh("/opt/kafka/bin/kafka-server-start.sh /mnt/kafka.properties 1>> /mnt/kafka.log 2>> /mnt/kafka.log &")
-            time.sleep(5)  # wait for start up
->>>>>>> 166c02dd
 
         # Create topics if necessary
         if self.topics is not None:
-<<<<<<< HEAD
             node = self.nodes[0] # any node is fine here
             for topic, settings in self.topics.items():
-=======
-            node = self.nodes[0]  # any node is fine here
-            for topic,settings in self.topics.items():
->>>>>>> 166c02dd
                 if settings is None:
                     settings = {}
                 self.logger.info("Creating topic %s with settings %s", topic, settings)
