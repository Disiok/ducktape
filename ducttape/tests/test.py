--- conflicted
+++ resolved
@@ -13,17 +13,13 @@
 # limitations under the License.
 
 from ducttape.cluster import VagrantCluster
-<<<<<<< HEAD
 from ducttape.services.core import ZookeeperService, KafkaService, KafkaRestService, SchemaRegistryService
 from ducttape.services.register_schemas_service import RegisterSchemasService
 from ducttape.services.schema_registry_utils import get_schema_by_id, get_all_versions, get_schema_by_version
-=======
 from ducttape.services.core import ZookeeperService, KafkaService, KafkaRestService, SchemaRegistryService, \
     HadoopV1Service, HadoopV2Service
->>>>>>> 166c02dd
 from ducttape.logger import Logger
 import logging, time
-
 
 
 class Test(Logger):
@@ -106,7 +102,6 @@
         super(SchemaRegistryTest, self).tearDown()
 
 
-<<<<<<< HEAD
 class SchemaRegistryFailoverTest(SchemaRegistryTest):
     def __init__(self, cluster, num_zk, num_brokers, num_schema_reg):
         super(SchemaRegistryFailoverTest, self).__init__(cluster, num_zk, num_brokers, num_schema_reg)
@@ -218,7 +213,8 @@
 
         self.report_summary()
         self.tearDown()
-=======
+
+
 class HadoopTest(Test):
     '''Helper class that managest setting up a Hadoop V1 cluster. Your run() method should
     call tearDown and setUp.
@@ -273,5 +269,4 @@
         self.kafka.stop()
         self.hadoop.stop()
         self.schema_registry.stop()
-        self.rest.stop()
->>>>>>> 166c02dd
+        self.rest.stop()